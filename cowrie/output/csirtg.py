--- conflicted
+++ resolved
@@ -65,11 +65,5 @@
             ret = Indicator(self.client, i).submit()
 
             logger.info('logged to csirtg %s ' % ret['indicator']['location'])
-<<<<<<< HEAD
-        else:
-            pass
-   
-=======
 
->>>>>>> b609949e
         self.context[today][peerIP].append(sid)